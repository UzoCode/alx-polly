"use server";

import { createClient } from "@/lib/supabase/server";
import { revalidatePath } from "next/cache";
import { z } from "zod";

/**
 * Return type standard:
 * { error: string | null, data?: any }
 */

/* ---------- Validation Schemas ---------- */
const CreateUpdatePollSchema = z.object({
  question: z.string().min(5, "Question is too short").max(1000),
  options: z
    .array(z.string().min(1).max(300))
    .min(2, "At least two options are required")
    .max(50),
});

const SubmitVoteSchema = z.object({
  pollId: z.string().uuid(),
  optionIndex: z.number().int().nonnegative(),
});

/* ---------- Helpers ---------- */
async function getAuthenticatedUser(supabase: ReturnType<typeof createClient> extends Promise<any> ? any : any) {
  const { data, error } = await supabase.auth.getUser();
  if (error) throw new Error("Failed to read user session: " + error.message);
  if (!data?.user) return null;
  return data.user;
}

/* ---------- CREATE POLL ---------- */
export async function createPoll(formData: FormData) {
  const supabase = await createClient();

  // Parse and validate incoming fields
  const question = (formData.get("question") as string) ?? "";
  const optionsRaw = formData.getAll("options").filter(Boolean) as string[];
  // Trim/normalize options and remove empty ones
  const options = optionsRaw.map((o) => String(o).trim()).filter(Boolean);

  const parsed = CreateUpdatePollSchema.safeParse({ question, options });
  if (!parsed.success) {
    return { error: parsed.error.issues.map((e) => e.message).join(", ") };
  }

  // Auth check
  let user;
  try {
    user = await getAuthenticatedUser(supabase);
  } catch (err: any) {
    return { error: "Unable to verify session." };
  }
  if (!user) {
    return { error: "You must be logged in to create a poll." };
  }

  // Insert poll (only required fields) and link to user
  const { error } = await supabase.from("polls").insert([
    {
      user_id: user.id,
      question: parsed.data.question,
      options: parsed.data.options,
    },
  ]);

  if (error) {
    return { error: error.message };
  }

  // Invalidate cache for polls listing
  revalidatePath("/polls");
  return { error: null };
}

/* ---------- GET USER POLLS ---------- */
export async function getUserPolls() {
  const supabase = await createClient();

  let user;
  try {
    user = await getAuthenticatedUser(supabase);
  } catch {
    return { polls: [], error: "Failed to read session" };
  }
  if (!user) return { polls: [], error: "Not authenticated" };

  const { data, error } = await supabase
    .from("polls")
    .select("id, question, options, created_at, user_id") // 👈 added user_id
    .eq("user_id", user.id)
    .order("created_at", { ascending: false });

  if (error) return { polls: [], error: error.message };
  return { polls: data ?? [], error: null };
}

/* ---------- GET POLL BY ID ---------- */
export async function getPollById(id: string) {
  // Validate id as UUID if your DB uses UUIDs; fallback to basic check
  if (!id || typeof id !== "string") return { poll: null, error: "Invalid poll id" };

  const supabase = await createClient();
  const { data, error } = await supabase
    .from("polls")
    // Select only necessary fields (avoid leaking internal data)
    .select("id, question, options, user_id, created_at")
    .eq("id", id)
    .single();

  if (error) return { poll: null, error: error.message };
  return { poll: data, error: null };
}

/* ---------- SUBMIT VOTE ---------- */
export async function submitVote(pollIdRaw: string, optionIndexRaw: number) {
  // Validate input
  const parsed = SubmitVoteSchema.safeParse({ pollId: pollIdRaw, optionIndex: optionIndexRaw });
  if (!parsed.success) {
    return { error: parsed.error.issues.map((e) => e.message).join(", ") };
  }
  const { pollId, optionIndex } = parsed.data;

  const supabase = await createClient();

  // Enforce login to vote (safer). If anonymous votes are desired, change policy.
  let user;
  try {
    user = await getAuthenticatedUser(supabase);
  } catch {
    return { error: "Failed to verify session." };
  }
  if (!user) {
    return { error: "You must be logged in to vote." };
  }

  // Ensure poll exists and optionIndex is valid
  const { data: poll, error: pollErr } = await supabase
    .from("polls")
    .select("id, options")
    .eq("id", pollId)
    .single();
  if (pollErr) return { error: "Poll not found." };

  const options = poll.options ?? [];
  if (optionIndex < 0 || optionIndex >= options.length) {
    return { error: "Invalid option selected." };
  }

  // Use upsert to enforce one vote per user (requires unique constraint on (poll_id, user_id))
  const payload = {
    poll_id: pollId,
    user_id: user.id,
    option_index: optionIndex,
    created_at: new Date().toISOString(),
  };

  // Attempt upsert (update if exists, insert otherwise). This requires DB unique constraint.
  const { error } = await supabase
    .from("votes")
<<<<<<< HEAD
    .upsert([payload], { onConflict: "poll_id, user_id" })
=======
    .upsert([payload], { onConflict: "poll_id,user_id"})
>>>>>>> 2cb52026
    .select();

  if (error) {
    // If upsert fails due to constraint or other DB issue, return a clear message
    return { error: error.message };
  }

  // Optionally revalidate poll page to update results
  revalidatePath(`/polls/${pollId}`);
  return { error: null };
}

/* ---------- CAST A VOTE ---------- */
export async function castVote(
  poll_id: string,
  user_id: string,
  option_index: number
) {
  if (!poll_id || !user_id) {
    return { success: false, error: "Missing poll_id or user_id" };
  }

  const supabase = await createClient();

  const payload = [
    {
      poll_id,
      user_id,
      option_index,
      created_at: new Date().toISOString(),
    },
  ];

  const { data, error } = await supabase
    .from("votes")
    .upsert(payload, { onConflict: "poll_id,user_id" }) // ✅ Correct syntax
    .select();

  if (error) {
    console.error("Vote upsert failed:", error.message);
    return { success: false, error: error.message };
  }

  return { success: true, data };
}

/* ---------- DELETE POLL ---------- */
export async function deletePoll(id: string) {
  if (!id) return { error: "Invalid poll id" };
  const supabase = await createClient();

  // Get current user
  let user;
  try {
    user = await getAuthenticatedUser(supabase);
  } catch {
    return { error: "Failed to verify session." };
  }
  if (!user) return { error: "Not authenticated" };

  // Verify ownership before deleting
  const { data: existing, error: findErr } = await supabase
    .from("polls")
    .select("user_id")
    .eq("id", id)
    .single();
  if (findErr) return { error: findErr.message };
  if (existing.user_id !== user.id) return { error: "Forbidden: you do not own this poll." };

  // Delete poll (cascading votes if DB configured)
  const { error } = await supabase.from("polls").delete().eq("id", id);
  if (error) return { error: error.message };

  revalidatePath("/polls");
  return { error: null };
}

/* ---------- UPDATE POLL ---------- */
export async function updatePoll(pollId: string, formData: FormData) {
  const supabase = await createClient();

  // Validate input
  const question = (formData.get("question") as string) ?? "";
  const optionsRaw = formData.getAll("options").filter(Boolean) as string[];
  const options = optionsRaw.map((o) => String(o).trim()).filter(Boolean);

  const parsed = CreateUpdatePollSchema.safeParse({ question, options });
  if (!parsed.success) {
    return { error: parsed.error.issues.map((e) => e.message).join(", ") };
  }

  // Auth check
  let user;
  try {
    user = await getAuthenticatedUser(supabase);
  } catch {
    return { error: "Unable to verify session." };
  }
  if (!user) return { error: "You must be logged in to update a poll." };

  // Verify ownership
  const { data: existing, error: findErr } = await supabase
    .from("polls")
    .select("user_id")
    .eq("id", pollId)
    .single();
  if (findErr) return { error: findErr.message };
  if (existing.user_id !== user.id) return { error: "Forbidden: you do not own this poll." };

  // Update poll
  const { error } = await supabase.from("polls").update({
    question: parsed.data.question,
    options: parsed.data.options,
  }).eq("id", pollId);

  if (error) return { error: error.message };
  revalidatePath(`/polls/${pollId}`);
  return { error: null };
}<|MERGE_RESOLUTION|>--- conflicted
+++ resolved
@@ -160,11 +160,7 @@
   // Attempt upsert (update if exists, insert otherwise). This requires DB unique constraint.
   const { error } = await supabase
     .from("votes")
-<<<<<<< HEAD
-    .upsert([payload], { onConflict: "poll_id, user_id" })
-=======
-    .upsert([payload], { onConflict: "poll_id,user_id"})
->>>>>>> 2cb52026
+    .upsert(payload, { onConflict: ["poll_id", "user_id"] })
     .select();
 
   if (error) {
